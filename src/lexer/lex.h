--- conflicted
+++ resolved
@@ -22,7 +22,6 @@
 // Put a token back to be lexed again in the future.
 int unlex(Lexer * l, Token * token);
 
-<<<<<<< HEAD
 // Find token type for single char
 TokenType ttype_one_char(char c);
 
@@ -31,7 +30,6 @@
 
 // Discern the token type from the given contents of unknown length
 TokenType ttype_from_string(const char *contents);
-=======
+
 // Jump to next token by skipping whitespace and comments (doesn't read it)
-int skip_to_token(Lexer *l);
->>>>>>> fb69f5f9
+int skip_to_token(Lexer *l);